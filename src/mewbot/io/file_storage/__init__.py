#!/usr/bin/env python3

# SPDX-FileCopyrightText: 2021 - 2023 Mewbot Developers <mewbot@quicksilver.london>
#
# SPDX-License-Identifier: BSD-2-Clause

"""
'file_storage' IO plugin, allowing events to write to the local file system.

The IOConfig object is bound to a local path, and all operations will be
constrained to that path.
Events are able to create directories, write to files (with options for
appending, overwriting, and truncating), and deleting files.

IOConfigs:
  - FileStorage

Events:
  - CreateDirectoryOutputEvent
  - WriteToFileOutputEvent
  - DeleteFileOutputEvent
"""

from __future__ import annotations

from typing import Literal, Sequence

import logging
import pathlib

import aiofiles
from mewbot.api.v1 import Input, IOConfig, Output, OutputEvent

from mewbot.io.file_storage.portable_locking import AsyncFileLock

from .events import (
    CreateDirectoryOutputEvent,
    DeleteFileOutputEvent,
    FSOutputEvent,
    WriteToFileOutputEvent,
)


class FileStorage(IOConfig):
    """
    'file_storage' IO plugin, allowing events to write to the local file system.

    The IOConfig object is bound to a local path, and all operations will be
    constrained to that path.
    Events are able to create directories, write to files (with options for
    appending, overwriting, and truncating), and deleting files.
    """

    _path: str
    _output: FileStorageOutput

    def __init__(self, *, path: str = "") -> None:
        """
        Sets up a new file storage controller.

        The output is then immediately initialised, as it requires no lifecycle management.
        The properties on this object are mapped directly to the generated output.
        """

        if not hasattr(self, "_path"):
            self._path = path
            raise ValueError("FileStorage initialised without path")

        self._output = FileStorageOutput(self._path)

    @property
    def path(self) -> str:
        """The base path to output to. All files will be in this path."""

        return self._output.path

    @path.setter
    def path(self, path: str) -> None:
        """The base path to output to. All files will be in this path."""
        self._path = path

        if hasattr(self, "_output"):
            self._output.path = path

    @property
    def path_exists(self) -> bool:
        """
        Whether the target base path currently exists.

        This code will not create the base path.
        Events will not be processed.
        """

        return self._output.path_exists

    def get_inputs(self) -> Sequence[Input]:
        """File Storage provides no inputs."""

        return []

    def get_outputs(self) -> Sequence[FileStorageOutput]:
        """File Storage output: ability to write data to the local filesystem."""

        return [self._output]


class FileStorageOutput(Output):
    """
    'file_storage' Output class, allowing events to write to the local file system.

    The IOConfig object is bound to a local path, and all operations will be
    constrained to that path.
    Events are able to create directories, write to files (with options for
    appending, overwriting, and truncating), and deleting files.
    """

    _logger: logging.Logger
    _path: pathlib.Path  # Base directory

    def __init__(self, base_path: str) -> None:
        super().__init__()

        self._logger = logging.getLogger(__name__ + "FileSystemOutput")
        self._path = pathlib.Path(base_path)

    @property
    def path(self) -> str:
        """The base path to output to. All files will be in this path."""

        return str(self._path)

    @path.setter
    def path(self, path: str) -> None:
        """The base path to output to. All files will be in this path."""

        self._path = pathlib.Path(path)

    @property
    def path_exists(self) -> bool:
        """
        Whether the target base path currently exists.

        This code will not create the base path.
        Events will not be processed.
        """

        return bool(self._path.exists()) and self._path.is_dir()

    @staticmethod
    def consumes_outputs() -> set[type[OutputEvent]]:
        """
        Defines the set of output events that this Output class can consume.

        CreateDirectoryOutputEvent will create new directories in the base path.
        WriteToFileOutputEvent and DeleteFileOutputEvent allow for manipulating
        files inside the base path.
        """
        return {
            CreateDirectoryOutputEvent,
            WriteToFileOutputEvent,
            DeleteFileOutputEvent,
        }

    async def output(self, event: OutputEvent) -> bool:
        """
        Performs the write-to-disk operation requested via an event.
        """

        if not isinstance(event, FSOutputEvent):
            self._logger.warning("Received unexpected event type %s", type(event))
            return False

        if not self.path_exists:
            self._logger.warning("Cannot output - base path '%s' does not exist", self._path)
            return False

        path = self._path.joinpath(event.path).resolve().absolute()

        if not path.is_relative_to(self._path.resolve().absolute()):
            self._logger.error(
                "Refusing to write to %s, as it would result in a file outside of %s",
                path,
                self._path,
            )
            return False

        path = pathlib.Path(path)

        if isinstance(event, CreateDirectoryOutputEvent):
            future = self._process_directory_create_event(path)
        elif isinstance(event, WriteToFileOutputEvent):
            future = self._process_file_write_event(path, event)
        elif isinstance(event, DeleteFileOutputEvent):
            future = self._process_delete_file_event(path)
        else:
            self._logger.warning("Received unexpected event type %s", type(event))
            return False

        return await future

<<<<<<< HEAD
    @staticmethod
    async def _process_directory_create_event(path: pathlib.Path) -> bool:
=======
    async def _process_directory_create_event(self, path: pathlib.Path) -> bool:
>>>>>>> 4d85a351
        """
        Create the given directory (and any parent directories).
        """

        try:
            path.mkdir(parents=True, exist_ok=True)
        except PermissionError:
<<<<<<< HEAD
=======
            self._logger.warning("Unable to create directory %s - PermissionError", path)
>>>>>>> 4d85a351
            return False

        return True

    async def _process_file_write_event(
        self, path: pathlib.Path, event: WriteToFileOutputEvent
    ) -> bool:
        """
        Create the given directory (and any parent directories).
        """

        mode: Literal["w", "x", "a"]

        if event.append:
            mode = "a"
        elif event.may_overwrite:
            mode = "w"
        else:
            mode = "x"

        contents = event.file_contents

        try:
            path.parent.mkdir(parents=True, exist_ok=True)

            if isinstance(contents, str):
                await self._do_file_write_str(path, mode, contents)
            else:
                await self._do_file_write_bytes(path, mode + "b", contents)  # type: ignore

            return True
        except FileExistsError:
<<<<<<< HEAD
            return False
        except PermissionError:
=======
            self._logger.warning("Unable to write file %s - FileExistsError", path)
            return False
        except PermissionError:
            self._logger.warning("Unable to write file %s - PermissionError", path)
>>>>>>> 4d85a351
            return False

    @staticmethod
    async def _do_file_write_str(
        path: pathlib.Path, mode: Literal["w", "x", "a"], contents: str
    ) -> None:
        async with aiofiles.open(path, mode=mode) as outfile:
            async with AsyncFileLock(outfile):
                await outfile.write(contents)

    @staticmethod
    async def _do_file_write_bytes(
        path: pathlib.Path, mode: Literal["wb", "xb", "ab"], contents: bytes
    ) -> None:
        async with aiofiles.open(path, mode=mode) as outfile:
            async with AsyncFileLock(outfile):
                await outfile.write(contents)

    async def _process_delete_file_event(self, path: pathlib.Path) -> bool:
        try:
            path.unlink()
        except FileNotFoundError:
<<<<<<< HEAD
            self._logger.warning(
                "Unable to delete non-existent path %s - FileNotFoundError", path
            )
            return False
        except PermissionError:
            self._logger.warning(
                "Unable to delete non-existent path %s - PermissionError", path
            )
            return False
        except IsADirectoryError:
            self._logger.warning(
                "Unable to delete non-existent path %s - IsADirectoryError", path
            )
=======
            self._logger.warning("Unable to delete %s - FileNotFoundError", path)
            return False
        except PermissionError:
            self._logger.warning("Unable to delete %s - PermissionError", path)
            return False
        except IsADirectoryError:
            self._logger.warning("Unable to delete %s - IsADirectoryError", path)
>>>>>>> 4d85a351
            return False

        return True


__all__ = [
    "FileStorage",
    "CreateDirectoryOutputEvent",
    "WriteToFileOutputEvent",
    "DeleteFileOutputEvent",
]<|MERGE_RESOLUTION|>--- conflicted
+++ resolved
@@ -198,12 +198,7 @@
 
         return await future
 
-<<<<<<< HEAD
-    @staticmethod
-    async def _process_directory_create_event(path: pathlib.Path) -> bool:
-=======
     async def _process_directory_create_event(self, path: pathlib.Path) -> bool:
->>>>>>> 4d85a351
         """
         Create the given directory (and any parent directories).
         """
@@ -211,10 +206,7 @@
         try:
             path.mkdir(parents=True, exist_ok=True)
         except PermissionError:
-<<<<<<< HEAD
-=======
             self._logger.warning("Unable to create directory %s - PermissionError", path)
->>>>>>> 4d85a351
             return False
 
         return True
@@ -247,15 +239,10 @@
 
             return True
         except FileExistsError:
-<<<<<<< HEAD
-            return False
-        except PermissionError:
-=======
             self._logger.warning("Unable to write file %s - FileExistsError", path)
             return False
         except PermissionError:
             self._logger.warning("Unable to write file %s - PermissionError", path)
->>>>>>> 4d85a351
             return False
 
     @staticmethod
@@ -278,21 +265,6 @@
         try:
             path.unlink()
         except FileNotFoundError:
-<<<<<<< HEAD
-            self._logger.warning(
-                "Unable to delete non-existent path %s - FileNotFoundError", path
-            )
-            return False
-        except PermissionError:
-            self._logger.warning(
-                "Unable to delete non-existent path %s - PermissionError", path
-            )
-            return False
-        except IsADirectoryError:
-            self._logger.warning(
-                "Unable to delete non-existent path %s - IsADirectoryError", path
-            )
-=======
             self._logger.warning("Unable to delete %s - FileNotFoundError", path)
             return False
         except PermissionError:
@@ -300,7 +272,6 @@
             return False
         except IsADirectoryError:
             self._logger.warning("Unable to delete %s - IsADirectoryError", path)
->>>>>>> 4d85a351
             return False
 
         return True
